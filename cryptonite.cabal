Name:                cryptonite
version:             0.25
Synopsis:            Cryptography Primitives sink
Description:
    A repository of cryptographic primitives.
    .
    * Symmetric ciphers: AES, DES, 3DES, CAST5, Blowfish, Twofish, Camellia, RC4, Salsa, XSalsa, ChaCha.
    .
    * Hash: SHA1, SHA2, SHA3, SHAKE, MD2, MD4, MD5, Keccak, Skein, Ripemd, Tiger, Whirlpool, Blake2
    .
    * MAC: HMAC, Poly1305
    .
    * Asymmetric crypto: DSA, RSA, DH, ECDH, ECDSA, ECC, Curve25519, Curve448, Ed25519, Ed448
    .
    * Key Derivation Function: PBKDF2, Scrypt, HKDF, Argon2
    .
    * Cryptographic Random generation: System Entropy, Deterministic Random Generator
    .
    * Data related: Anti-Forensic Information Splitter (AFIS)
    .
    If anything cryptographic related is missing from here, submit
    a pull request to have it added. This package strive to be a
    cryptographic kitchen sink that provides cryptography for everyone.
    .
    Evaluate the security related to your requirements before using.
    .
    Read "Crypto.Tutorial" for a quick start guide.
License:             BSD3
License-file:        LICENSE
Copyright:           Vincent Hanquez <vincent@snarc.org>
Author:              Vincent Hanquez <vincent@snarc.org>
Maintainer:          vincent@snarc.org
Category:            Cryptography
Stability:           experimental
Build-Type:          Simple
Homepage:            https://github.com/haskell-crypto/cryptonite
Bug-reports:         https://github.com/haskell-crypto/cryptonite/issues
Cabal-Version:       >=1.18
tested-with:         GHC==8.6.1, GHC==8.4.4, GHC==8.2.2, GHC==8.0.2
extra-doc-files:     README.md CHANGELOG.md
extra-source-files:  cbits/*.h
                     cbits/aes/*.h
                     cbits/ed25519/*.h
                     cbits/decaf/include/*.h
                     cbits/decaf/include/decaf/*.h
                     cbits/decaf/include/arch_32/*.h
                     cbits/decaf/include/arch_ref64/*.h
                     cbits/decaf/p448/arch_32/*.h
                     cbits/decaf/p448/arch_ref64/*.h
                     cbits/decaf/p448/*.h
                     cbits/decaf/ed448goldilocks/decaf_tables.c
                     cbits/decaf/ed448goldilocks/decaf.c
                     cbits/p256/*.h
                     cbits/blake2/ref/*.h
                     cbits/blake2/sse/*.h
                     cbits/argon2/*.h
                     cbits/argon2/*.c
                     cbits/aes/x86ni_impl.c
                     tests/*.hs

source-repository head
  type: git
  location: https://github.com/haskell-crypto/cryptonite

Flag support_aesni
  Description:       allow compilation with AESNI on system and architecture that supports it
  Default:           True
  Manual:            True

Flag support_rdrand
  Description:       allow compilation with RDRAND on system and architecture that supports it
  Default:           True
  Manual:            True

Flag support_pclmuldq
  Description:       Allow compilation with pclmuldq on architecture that supports it
  Default:           False
  Manual:            True

Flag support_sse
  Description:       Use SSE optimized version of (BLAKE2, ARGON2)
  Default:           False
  Manual:            True

Flag integer-gmp
  Description:       Whether or not to use GMP for some functions
  Default:           True
  Manual:            True

Flag support_deepseq
  Description:       add deepseq instances for cryptographic types
  Default:           True
  Manual:            True

Flag old_toolchain_inliner
  Description:       use -fgnu89-inline to workaround an old compiler / linker / glibc issue.
  Default:           False
  Manual:            True

Flag check_alignment
  Description:       extra check on alignment in C layers, which cause lowlevel assert errors. for debugging only.
  Default:           False
  Manual:            True

Library
  Exposed-modules:   Crypto.Cipher.AES
                     Crypto.Cipher.Blowfish
                     Crypto.Cipher.CAST5
                     Crypto.Cipher.Camellia
                     Crypto.Cipher.ChaCha
                     Crypto.Cipher.ChaChaPoly1305
                     Crypto.Cipher.DES
                     Crypto.Cipher.RC4
                     Crypto.Cipher.Salsa
                     Crypto.Cipher.TripleDES
                     Crypto.Cipher.Twofish
                     Crypto.Cipher.Types
                     Crypto.Cipher.Utils
                     Crypto.Cipher.XSalsa
                     Crypto.ConstructHash.MiyaguchiPreneel
                     Crypto.Data.AFIS
                     Crypto.Data.Padding
                     Crypto.ECC
                     Crypto.ECC.Edwards25519
                     Crypto.Error
                     Crypto.MAC.CMAC
                     Crypto.MAC.Poly1305
                     Crypto.MAC.HMAC
                     Crypto.Number.Basic
                     Crypto.Number.F2m
                     Crypto.Number.Generate
                     Crypto.Number.ModArithmetic
                     Crypto.Number.Prime
                     Crypto.Number.Serialize
                     Crypto.Number.Serialize.Internal
                     Crypto.KDF.Argon2
                     Crypto.KDF.PBKDF2
                     Crypto.KDF.Scrypt
                     Crypto.KDF.BCrypt
                     Crypto.KDF.HKDF
                     Crypto.Hash
                     Crypto.Hash.IO
                     Crypto.Hash.Algorithms
                     Crypto.OTP
                     Crypto.PubKey.Curve25519
                     Crypto.PubKey.Curve448
                     Crypto.PubKey.MaskGenFunction
                     Crypto.PubKey.DH
                     Crypto.PubKey.DSA
                     Crypto.PubKey.ECC.Generate
                     Crypto.PubKey.ECC.Prim
                     Crypto.PubKey.ECC.DH
                     Crypto.PubKey.ECC.ECDSA
                     Crypto.PubKey.ECC.P256
                     Crypto.PubKey.ECC.Types
                     Crypto.PubKey.ECIES
                     Crypto.PubKey.Ed25519
                     Crypto.PubKey.Ed448
                     Crypto.PubKey.RSA
                     Crypto.PubKey.RSA.PKCS15
                     Crypto.PubKey.RSA.Prim
                     Crypto.PubKey.RSA.PSS
                     Crypto.PubKey.RSA.OAEP
                     Crypto.PubKey.RSA.Types
                     Crypto.PubKey.Rabin.OAEP
                     Crypto.PubKey.Rabin.Basic
                     Crypto.PubKey.Rabin.Modified
                     Crypto.PubKey.Rabin.RW
                     Crypto.PubKey.Rabin.Types
                     Crypto.Random
                     Crypto.Random.Types
                     Crypto.Random.Entropy
                     Crypto.Random.EntropyPool
                     Crypto.Random.Entropy.Unsafe
                     Crypto.Tutorial
  Other-modules:     Crypto.Cipher.AES.Primitive
                     Crypto.Cipher.Blowfish.Box
                     Crypto.Cipher.Blowfish.Primitive
                     Crypto.Cipher.CAST5.Primitive
                     Crypto.Cipher.Camellia.Primitive
                     Crypto.Cipher.DES.Primitive
                     Crypto.Cipher.Twofish.Primitive
                     Crypto.Cipher.Types.AEAD
                     Crypto.Cipher.Types.Base
                     Crypto.Cipher.Types.Block
                     Crypto.Cipher.Types.GF
                     Crypto.Cipher.Types.Stream
                     Crypto.Cipher.Types.Utils
                     Crypto.Error.Types
                     Crypto.Number.Compat
                     Crypto.Hash.Types
                     Crypto.Hash.Blake2
                     Crypto.Hash.Blake2s
                     Crypto.Hash.Blake2sp
                     Crypto.Hash.Blake2b
                     Crypto.Hash.Blake2bp
                     Crypto.Hash.SHA1
                     Crypto.Hash.SHA224
                     Crypto.Hash.SHA256
                     Crypto.Hash.SHA384
                     Crypto.Hash.SHA512
                     Crypto.Hash.SHA512t
                     Crypto.Hash.SHA3
                     Crypto.Hash.SHAKE
                     Crypto.Hash.Keccak
                     Crypto.Hash.MD2
                     Crypto.Hash.MD4
                     Crypto.Hash.MD5
                     Crypto.Hash.RIPEMD160
                     Crypto.Hash.Skein256
                     Crypto.Hash.Skein512
                     Crypto.Hash.Tiger
                     Crypto.Hash.Whirlpool
                     Crypto.Random.Entropy.Source
                     Crypto.Random.Entropy.Backend
                     Crypto.Random.ChaChaDRG
                     Crypto.Random.SystemDRG
                     Crypto.Random.Probabilistic
                     Crypto.PubKey.Internal
                     Crypto.PubKey.ElGamal
                     Crypto.ECC.Simple.Types
                     Crypto.ECC.Simple.Prim
                     Crypto.Internal.Proxy
                     Crypto.Internal.ByteArray
                     Crypto.Internal.Compat
                     Crypto.Internal.CompatPrim
                     Crypto.Internal.DeepSeq
                     Crypto.Internal.Imports
                     Crypto.Internal.Nat
                     Crypto.Internal.Words
                     Crypto.Internal.WordArray
  if impl(ghc < 8.0)
    Buildable: False
  else
    Build-depends:   base

  Build-depends:     bytestring
                   , memory >= 0.14.14
                   , random
                   , basement >= 0.0.6
                   , ghc-prim
  ghc-options:       -Wall -fwarn-tabs -optc-O3 -fno-warn-unused-imports
  if os(linux)
    extra-libraries: pthread
  default-language:  Haskell2010
  cc-options:        -std=gnu99
  if flag(old_toolchain_inliner)
    cc-options:      -fgnu89-inline
  C-sources:         cbits/cryptonite_chacha.c
                   , cbits/cryptonite_salsa.c
                   , cbits/cryptonite_xsalsa.c
                   , cbits/cryptonite_rc4.c
                   , cbits/cryptonite_cpu.c
                   , cbits/p256/p256.c
                   , cbits/p256/p256_ec.c
                   , cbits/cryptonite_blake2s.c
                   , cbits/cryptonite_blake2sp.c
                   , cbits/cryptonite_blake2b.c
                   , cbits/cryptonite_blake2bp.c
                   , cbits/cryptonite_poly1305.c
                   , cbits/cryptonite_sha1.c
                   , cbits/cryptonite_sha256.c
                   , cbits/cryptonite_sha512.c
                   , cbits/cryptonite_sha3.c
                   , cbits/cryptonite_md2.c
                   , cbits/cryptonite_md4.c
                   , cbits/cryptonite_md5.c
                   , cbits/cryptonite_ripemd.c
                   , cbits/cryptonite_skein256.c
                   , cbits/cryptonite_skein512.c
                   , cbits/cryptonite_tiger.c
                   , cbits/cryptonite_whirlpool.c
                   , cbits/cryptonite_scrypt.c
                   , cbits/cryptonite_pbkdf2.c
                   , cbits/ed25519/ed25519.c
  include-dirs:      cbits
                   , cbits/ed25519
                   , cbits/decaf/include
                   , cbits/decaf/p448

  if arch(x86_64) || arch(aarch64)
    C-sources:         cbits/decaf/p448/arch_ref64/f_impl.c
                     , cbits/decaf/p448/f_generic.c
                     , cbits/decaf/p448/f_arithmetic.c
                     , cbits/decaf/utils.c
                     , cbits/decaf/ed448goldilocks/scalar.c
                     , cbits/decaf/ed448goldilocks/decaf_all.c
                     , cbits/decaf/ed448goldilocks/eddsa.c

    include-dirs:      cbits/decaf/include/arch_ref64
                     , cbits/decaf/p448/arch_ref64
  else
    C-sources:         cbits/decaf/p448/arch_32/f_impl.c
                     , cbits/decaf/p448/f_generic.c
                     , cbits/decaf/p448/f_arithmetic.c
                     , cbits/decaf/utils.c
                     , cbits/decaf/ed448goldilocks/scalar.c
                     , cbits/decaf/ed448goldilocks/decaf_all.c
                     , cbits/decaf/ed448goldilocks/eddsa.c

    include-dirs:      cbits/decaf/include/arch_32
                     , cbits/decaf/p448/arch_32

  if arch(x86_64) || arch(aarch64)
    C-sources: cbits/curve25519/curve25519-donna-c64.c
  else
    C-sources: cbits/curve25519/curve25519-donna.c

  -- FIXME armel or mispel is also little endian.
  -- might be a good idea to also add a runtime autodetect mode.
  -- ARCH_ENDIAN_UNKNOWN
  if (arch(i386) || arch(x86_64))
    CPP-options: -DARCH_IS_LITTLE_ENDIAN

  if arch(i386)
    CPP-options: -DARCH_X86

  if arch(x86_64)
    CPP-options: -DARCH_X86_64

  if flag(support_rdrand) && (arch(i386) || arch(x86_64)) && !os(windows)
    CPP-options:    -DSUPPORT_RDRAND
    Other-modules:  Crypto.Random.Entropy.RDRand
    c-sources:      cbits/cryptonite_rdrand.c

  if flag(support_aesni) && (os(linux) || os(freebsd) || os(osx)) && (arch(i386) || arch(x86_64))
    CC-options:     -mssse3 -maes -DWITH_AESNI
    if flag(support_pclmuldq)
       CC-options:  -msse4.1 -mpclmul -DWITH_PCLMUL
    C-sources:       cbits/aes/x86ni.c
                   , cbits/aes/generic.c
                   , cbits/aes/gf.c
                   , cbits/cryptonite_aes.c
  else
    C-sources:       cbits/aes/generic.c
                   , cbits/aes/gf.c
                   , cbits/cryptonite_aes.c

  if arch(x86_64) || flag(support_sse)
    C-sources:      cbits/blake2/sse/blake2s.c
                  , cbits/blake2/sse/blake2sp.c
                  , cbits/blake2/sse/blake2b.c
                  , cbits/blake2/sse/blake2bp.c
    include-dirs: cbits/blake2/sse
  else
    C-sources:      cbits/blake2/ref/blake2s-ref.c
                  , cbits/blake2/ref/blake2sp-ref.c
                  , cbits/blake2/ref/blake2b-ref.c
                  , cbits/blake2/ref/blake2bp-ref.c
    include-dirs: cbits/blake2/ref

  if arch(x86_64) || flag(support_sse)
    CPP-options:    -DSUPPORT_SSE

  C-sources:      cbits/argon2/argon2.c
  include-dirs:   cbits/argon2

  if os(windows)
    cpp-options:    -DWINDOWS
    Build-Depends:  Win32
    Other-modules:  Crypto.Random.Entropy.Windows
    extra-libraries: advapi32
  else
    Other-modules:  Crypto.Random.Entropy.Unix

  if impl(ghc) && flag(integer-gmp)
    Build-depends:   integer-gmp

  if flag(support_deepseq)
    CPP-options:     -DWITH_DEEPSEQ_SUPPORT
    Build-depends:   deepseq
  if flag(check_alignment)
    cc-options:     -DWITH_ASSERT_ALIGNMENT

Test-Suite test-cryptonite
  type:              exitcode-stdio-1.0
  hs-source-dirs:    tests
  Main-is:           Tests.hs
  Other-modules:     BlockCipher
                     ChaCha
                     BCrypt
                     ECC
                     ECC.Edwards25519
                     Hash
                     Imports
                     KAT_AES.KATCBC
                     KAT_AES.KATECB
                     KAT_AES.KATGCM
                     KAT_AES.KATCCM
                     KAT_AES.KATOCB3
                     KAT_AES.KATXTS
                     KAT_AES
                     KAT_AFIS
                     KAT_Argon2
                     KAT_Blowfish
                     KAT_CAST5
                     KAT_Camellia
                     KAT_Curve25519
                     KAT_Curve448
                     KAT_DES
                     KAT_Ed25519
                     KAT_Ed448
                     KAT_CMAC
                     KAT_HKDF
                     KAT_HMAC
                     KAT_MiyaguchiPreneel
                     KAT_PBKDF2
                     KAT_OTP
                     KAT_PubKey.DSA
                     KAT_PubKey.ECC
                     KAT_PubKey.ECDSA
                     KAT_PubKey.OAEP
                     KAT_PubKey.PSS
                     KAT_PubKey.P256
<<<<<<< HEAD
                     KAT_PubKey.Rabin
=======
                     KAT_PubKey.RSA
>>>>>>> 98475543
                     KAT_PubKey
                     KAT_RC4
                     KAT_Scrypt
                     KAT_TripleDES
                     KAT_Twofish
                     ChaChaPoly1305
                     Number
                     Number.F2m
                     Padding
                     Poly1305
                     Salsa
                     Utils
                     XSalsa
  Build-Depends:     base
                   , bytestring
                   , memory
                   , tasty
                   , tasty-quickcheck
                   , tasty-hunit
                   , tasty-kat
                   , cryptonite
  ghc-options:       -Wall -fno-warn-orphans -fno-warn-missing-signatures -fno-warn-unused-imports -rtsopts
  default-language:  Haskell2010

Benchmark bench-cryptonite
  type:              exitcode-stdio-1.0
  hs-source-dirs:    benchs
  Main-is:           Bench.hs
  Other-modules:     Number.F2m
  Build-Depends:     base
                   , bytestring
                   , deepseq
                   , memory
                   , gauge
                   , random
                   , cryptonite
  ghc-options:       -Wall -fno-warn-missing-signatures
  default-language:  Haskell2010<|MERGE_RESOLUTION|>--- conflicted
+++ resolved
@@ -412,11 +412,8 @@
                      KAT_PubKey.OAEP
                      KAT_PubKey.PSS
                      KAT_PubKey.P256
-<<<<<<< HEAD
+                     KAT_PubKey.RSA
                      KAT_PubKey.Rabin
-=======
-                     KAT_PubKey.RSA
->>>>>>> 98475543
                      KAT_PubKey
                      KAT_RC4
                      KAT_Scrypt
